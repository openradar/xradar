--- conflicted
+++ resolved
@@ -355,12 +355,7 @@
    "file_extension": ".py",
    "mimetype": "text/x-python",
    "name": "python",
-<<<<<<< HEAD
-   "nbconvert_exporter": "python",
-   "pygments_lexer": "ipython3"
-=======
    "nbconvert_exporter": "python"
->>>>>>> 6104edd5
   }
  },
  "nbformat": 4,
