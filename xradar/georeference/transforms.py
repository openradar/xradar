--- conflicted
+++ resolved
@@ -112,14 +112,9 @@
 
     ds.z.attrs = {"standard_name": "height_above_ground", "units": "meters"}
 
-<<<<<<< HEAD
     # Make sure the coordinates are set properly if it is a dataset
     if isinstance(ds, xr.Dataset):
         ds = ds.set_coords(['x', 'y', 'z'])
-=======
-    # Make sure these
-    ds = ds.set_coords(["x", "y", "z"])
->>>>>>> 8a0d7f8a
 
     return ds
 
