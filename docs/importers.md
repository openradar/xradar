# Importers

To import different radar data different approaches are used.

Currently xradar can import:

- CfRadial1
- ODIM_H5
- GAMIC HDF5

## CfRadial1

### CfRadial1BackendEntrypoint

The xarray backend {class}`xradar.io.backends.cfradial1.CfRadial1BackendEntrypoint`
opens the file with {py:class}`xarray:xarray.backends.NetCDF4DataStore`. From the
xarray machinery a {py:class}`xarray:xarray.Dataset` with the complete file content is
returned. In a final step the wanted group (eg. ``sweep_0``) is extracted and returned.
Currently only mandatory data and metadata is provided. If needed the complete ``root``
group with all data and metadata can be returned.

### open_cfradial1_datatree

With {class}`xradar.io.backends.cfradial1.open_cfradial1_datatree` all groups (eg.
``sweeps_0`` and ``root`` are extracted from the source file and added as ParentNodes
and ChildNodes to a datatree.Datatree.

## ODIM_H5

### OdimBackendEntrypoint

The xarray backend {class}`xradar.io.backends.odim.OdimBackendEntrypoint`
opens the file with {class}`xradar.io.backends.odim.OdimStore`. For the ODIM_H5
subgroups ``dataN`` and ``qualityN`` a {class}`xradar.io.backends.odim.OdimSubStore` is
implemented. Several private helper functions are used to conveniently access data and
metadata. Finally, the xarray machinery returns a {py:class}`xarray:xarray.Dataset`
with wanted group (eg. ``dataset1``). Depending on the used backend kwargs several
more functions are applied on that {py:class}`xarray:xarray.Dataset`.

### open_odim_datatree

With {class}`xradar.io.backends.odim.open_odim_datatree` all groups (eg. ``datasetN``)
are extracted. From that the ``root`` group is processed. Everything is finally added as
ParentNodes and ChildNodes to a {py:class}`datatree:datatree.Datatree`.


<<<<<<< HEAD
## Furuno SCN and SCNX

### FurunoBackendEntrypoint

The xarray backend {class}`xradar.io.backends.furuno.FurunoBackendEntrypoint`
opens the file with {class}`xradar.io.backends.furuno.FurunoStore`.
Furuno SCN and SCNX data files contain only one one sweep group, so the
group-keyword isn't used. Several private helper functions are used to
conveniently access data and metadata. Finally, the xarray machinery returns
a {py:class}`xarray:xarray.Dataset` with the sweep group.

### open_furuno_datatree

With {class}`xradar.io.backends.furuno.open_furuno_datatree` the single group
is extracted. From that the ``root`` group is processed. Everything is finally
added as ParentNodes and ChildNodes to a {py:class}`datatree:datatree.Datatree`.
=======
## GAMIC HDF5

### GamicBackendEntrypoint

The xarray backend {class}`xradar.io.backends.odim.GamicBackendEntrypoint`
opens the file with {class}`xradar.io.backends.odim.GamicStore`. Several private helper functions are used to conveniently access data and
metadata. Finally, the xarray machinery returns a {py:class}`xarray:xarray.Dataset`
with wanted group (eg. ``scan0``). Depending on the used backend kwargs several
more functions are applied on that {py:class}`xarray:xarray.Dataset`.

### open_gamic_datatree

With {class}`xradar.io.backends.odim.open_gamic_datatree` all groups (eg. ``scanN``)
are extracted. From that the ``root`` group is processed. Everything is finally added as
ParentNodes and ChildNodes to a {py:class}`datatree:datatree.Datatree`.
>>>>>>> 2c2126dd
<|MERGE_RESOLUTION|>--- conflicted
+++ resolved
@@ -7,6 +7,7 @@
 - CfRadial1
 - ODIM_H5
 - GAMIC HDF5
+- Furuno SCN/SCNX
 
 ## CfRadial1
 
@@ -44,7 +45,23 @@
 ParentNodes and ChildNodes to a {py:class}`datatree:datatree.Datatree`.
 
 
-<<<<<<< HEAD
+## GAMIC HDF5
+
+### GamicBackendEntrypoint
+
+The xarray backend {class}`xradar.io.backends.odim.GamicBackendEntrypoint`
+opens the file with {class}`xradar.io.backends.odim.GamicStore`. Several private helper functions are used to conveniently access data and
+metadata. Finally, the xarray machinery returns a {py:class}`xarray:xarray.Dataset`
+with wanted group (eg. ``scan0``). Depending on the used backend kwargs several
+more functions are applied on that {py:class}`xarray:xarray.Dataset`.
+
+### open_gamic_datatree
+
+With {class}`xradar.io.backends.odim.open_gamic_datatree` all groups (eg. ``scanN``)
+are extracted. From that the ``root`` group is processed. Everything is finally added as
+ParentNodes and ChildNodes to a {py:class}`datatree:datatree.Datatree`.
+
+
 ## Furuno SCN and SCNX
 
 ### FurunoBackendEntrypoint
@@ -60,21 +77,4 @@
 
 With {class}`xradar.io.backends.furuno.open_furuno_datatree` the single group
 is extracted. From that the ``root`` group is processed. Everything is finally
-added as ParentNodes and ChildNodes to a {py:class}`datatree:datatree.Datatree`.
-=======
-## GAMIC HDF5
-
-### GamicBackendEntrypoint
-
-The xarray backend {class}`xradar.io.backends.odim.GamicBackendEntrypoint`
-opens the file with {class}`xradar.io.backends.odim.GamicStore`. Several private helper functions are used to conveniently access data and
-metadata. Finally, the xarray machinery returns a {py:class}`xarray:xarray.Dataset`
-with wanted group (eg. ``scan0``). Depending on the used backend kwargs several
-more functions are applied on that {py:class}`xarray:xarray.Dataset`.
-
-### open_gamic_datatree
-
-With {class}`xradar.io.backends.odim.open_gamic_datatree` all groups (eg. ``scanN``)
-are extracted. From that the ``root`` group is processed. Everything is finally added as
-ParentNodes and ChildNodes to a {py:class}`datatree:datatree.Datatree`.
->>>>>>> 2c2126dd
+added as ParentNodes and ChildNodes to a {py:class}`datatree:datatree.Datatree`.