--- conflicted
+++ resolved
@@ -1,14 +1,9 @@
 # History
 
-<<<<<<< HEAD
 ## Development version
 
 FIX: Azimuth dimension now labelled correctly for Halo Photonics data ({pull}`206`) by [@rcjackson](https://github.com/rcjackson).
-=======
-## development version
-
 FIX: do not apply scale/offset in datamet reader, leave it to xarray instead ({pull}`209`) by [@kmuehlbauer](https://github.com/kmuehlbauer).
->>>>>>> 71ebcc63
 
 ## 0.6.4 (2024-08-30)
 
