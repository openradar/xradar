--- conflicted
+++ resolved
@@ -2,13 +2,10 @@
 
 ## Development version (2024-08-23)
 
-FIX: Notebooks are now conforming to ruff's style checks by [@rcjackson](https://github.com/rcjackson), ({pull}`199`) by [@rcjackson](https://github.com/rcjackson).
+* FIX: Notebooks are now conforming to ruff's style checks by [@rcjackson](https://github.com/rcjackson), ({pull}`199`) by [@rcjackson](https://github.com/rcjackson).
 
-<<<<<<< HEAD
-* ADD: Metek Micro Rain Radar 2 reader by [@rcjackson]
+* ADD: Metek Micro Rain Radar 2 reader by [@rcjackson](https://github.com/rcjackson), ({pull}`200`) by [@rcjackson](https://github.com/rcjackson).
 
-=======
->>>>>>> 1b4a535f
 ## 0.6.3 (2024-08-13)
 
 FIX: use rstart in meter for ODIM_H5/V2_4 ({issue}`196`) by [@kmuehlbauer](https://github.com/kmuehlbauer), ({pull}`197`) by [@kmuehlbauer](https://github.com/kmuehlbauer).
