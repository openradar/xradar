# History

## Development version

<<<<<<< HEAD
ADD: Added `apply_to_sweeps` function for applying custom operations to all sweeps in a `DataTree` radar volume. This function allows users to apply a specified function to each sweep, with options for passing additional arguments and handling errors gracefully. Implemented by [@syedhamidali](https://github.com/syedhamidali), ({pull}`202`).
=======
FIX: Azimuth dimension now labelled correctly for Halo Photonics data ({pull}`206`) by [@rcjackson](https://github.com/rcjackson).
FIX: do not apply scale/offset in datamet reader, leave it to xarray instead ({pull}`209`) by [@kmuehlbauer](https://github.com/kmuehlbauer).
>>>>>>> a827a18b

## 0.6.4 (2024-08-30)

FIX: Notebooks are now conforming to ruff's style checks by [@rcjackson](https://github.com/rcjackson), ({pull}`199`) by [@rcjackson](https://github.com/rcjackson).
FIX: use dict.get() to retrieve attribute key and return "None" if not available, ({pull}`200`) by [@kmuehlbauer](https://github.com/kmuehlbauer)

## 0.6.3 (2024-08-13)

FIX: use rstart in meter for ODIM_H5/V2_4 ({issue}`196`) by [@kmuehlbauer](https://github.com/kmuehlbauer), ({pull}`197`) by [@kmuehlbauer](https://github.com/kmuehlbauer).

## 0.6.2 (2024-08-12)

* FIX: Passing 'engine' kwarg in "open_cfradial1_datatree" method to enable fsspec.open when using url ({issue}`194`) by [@aladinor](https://github.com/aladinor), ({pull}`195`) by [@aladinor](https://github.com/aladinor)

## 0.6.1 (2024-08-07)

* MNT: minimize CI ({pull}`192`) by [@kmuehlbauer](https://github.com/kmuehlbauer).
* FIX: properly read CfRadial1 n_points files ({issue}`188`) by [@aladinor](https://github.com/aladinor), ({pull}`190`) by [@kmuehlbauer](https://github.com/kmuehlbauer).

## 0.6.0 (2024-08-05)

* ADD: DataMet reader ({pull}`175`) by [@wolfidan](https://github.com/wolfidan).
* FIX: Nexrad level2 time offset of 1 day, skip reading missing elevations, introduce new radial_status of 5
 ({issue}`180`) by [@ghiggi](https://github.com/ghiggi), ({pull}`180`) by [@kmuehlbauer](https://github.com/kmuehlbauer).
* ADD: Reader for Halo Photonics Doppler lidar data by [@rcjackson](https://github.com/rcjackson)

## 0.5.1 (2024-07-05)

* ADD: Add Alfonso to citation doc ({pull}`169`) by [@mgrover1](https://github.com/mgrover1).
* ENH: Adding global variables and attributes to iris datatree ({pull}`166`) by [@aladinor](https://github.com/aladinor).
* FIX: Set fillvalue before applying scale/offset when exporting to odim ({issue}`122`) by [@pavlikp](https://github.com/pavlikp), ({pull}`173`) by [@kmuehlbauer](https://github.com/kmuehlbauer).
* FIX: Fix use of ruff, CI and numpy2 ({pull}`177`) by [@mgrover1](https://github.com/mgrover1) and [@kmuehlbauer](https://github.com/kmuehlbauer).

## 0.5.0 (2024-03-28)

* MNT: Update GitHub actions, address DeprecationWarnings ({pull}`153`) by [@kmuehlbauer](https://github.com/kmuehlbauer).
* MNT: restructure odim.py/gamic.py, add test_odim.py/test_gamic.py ({pull}`154`) by [@kmuehlbauer](https://github.com/kmuehlbauer).
* MNT: use CODECOV token ({pull}`155`) by [@kmuehlbauer](https://github.com/kmuehlbauer).
* MNT: fix path for notebook coverage ({pull}`157`) by [@kmuehlbauer](https://github.com/kmuehlbauer).
* ADD: NEXRAD Level2 structured reader ({pull}`158`) by [@kmuehlbauer](https://github.com/kmuehlbauer) and [@mgrover1](https://github.com/mgrover1).
* FIX: Add the proper elevation angle to fixed angle ({pull}`162`) by [@mgrover1](https://github.com/mgrover1).
* ENH: Add a utility for finding sweep number keys ({pull}`167`) by [@mgrover1](https://github.com/mgrover1).

## 0.4.3 (2024-02-24)

* MNT:  address black style changes, update pre-commit-config.yaml ({pull}`152`) by [@kmuehlbauer](https://github.com/kmuehlbauer).
* FIX: use len(unique) to estimate unique entry for odim range ({pull}`151`) by [@martinpaule](https://github.com/martinpaule).

## 0.4.2 (2023-11-02)

* FIX: Fix handling of sweep_mode attributes ({pull}`143`) by [@mgrover1](https://github.com/mgrover1)
* FIX: explicitely check for "False" in get_crs() {pull}`142`) by [@kmuehlbauer](https://github.com/kmuehlbauer).

## 0.4.1 (2023-10-26)

* FIX: Add history to cfradial1 output, and fix minor error in CfRadial1_Export.ipynb notebook({pull}`132`) by [@syedhamidali](https://github.com/syedhamidali)
* FIX: fix readthedocs build for python 3.12 ({pull}`140`) by [@kmuehlbauer](https://github.com/kmuehlbauer).
* FIX: align coordinates in backends, pin python >3.9,<=3.12 in environment.yml ({pull}`139`) by [@kmuehlbauer](https://github.com/kmuehlbauer)
* FIX: prevent integer overflow when calculating azimuth in FURUNO scn files ({issue}`137`) by [@giacant](https://github.com/giacant) , ({pull}`138`) by [@kmuehlbauer](https://github.com/kmuehlbauer)

## 0.4.0 (2023-09-27)

* ENH: Add cfradial1 exporter ({issue}`124`) by [@syedhamidali](https://github.com/syedhamidali), ({pull}`126`) by [@syedhamidali](https://github.com/syedhamidali)
* FIX: use datastore._group instead of variable["sweep_number"] ({issue}`121`) by [@aladinor](https://github.com/aladinor) , ({pull}`123`) by [@kmuehlbauer](https://github.com/kmuehlbauer)
* MIN: use "crs_wkt" instead of deprecated "spatial_ref" when adding CRS ({pull}`127`) by [@kmuehlbauer](https://github.com/kmuehlbauer)
* FIX: always read nodata and undetect attributes from ODIM file ({pull}`125`) by [@egouden](https://github.com/egouden)
* MIN: use `cmweather` colormaps in xradar ({pull}`128`) by [@kmuehlbauer](https://github.com/kmuehlbauer).

## 0.3.0 (2023-07-11)

* ENH: Add new examples using radar data on AWS s3 bucket ({pull}`102`) by [@aladinor](https://github.com/aladinor)
* FIX: Correct DB_DBTE8/DB_DBZE8 and DB_DBTE16/DB_DBZE16 decoding for iris-backend ({pull}`110`) by [@kmuehlbauer](https://github.com/kmuehlbauer)
* FIX: Cast boolean string to int in rainbow dictionary ({pull}`113`) by [@egouden](https://github.com/egouden)
* MNT: switch to mamba-org/setup-micromamba, split CI tests ({issue}`115`), ({pull}`116`) by [@kmuehlbauer](https://github.com/kmuehlbauer)
* FIX: time interpolation ({pull}`117`) by [@kmuehlbauer](https://github.com/kmuehlbauer)
* FIX: robust ``angle_res`` retrieval in ``extract_angle_parameters`` ({issue}`112`), ({pull}`118`) by [@kmuehlbauer](https://github.com/kmuehlbauer)
* FIX: robust radar identifier in ``to_odim()`` ({pull}`120`) by [@kmuehlbauer](https://github.com/kmuehlbauer)

## 0.2.0 (2023-03-24)

* ENH: switch to add optional how attributes in ODIM format writer ({pull}`97`) by [@egouden](https://github.com/egouden)
* FIX: add keyword argument for mandatory source attribute in ODIM format writer ({pull}`96`) by [@egouden](https://github.com/egouden)
* FIX: check for dim0 if not given, only swap_dims if needed ({issue}`92`), ({pull}`94`) by [@kmuehlbauer](https://github.com/kmuehlbauer)
* FIX+ENH: need array copy before overwriting and make compression available in to_odim ({pull}`95`) by [@kmuehlbauer](https://github.com/kmuehlbauer)

## 0.1.0 (2023-02-23)

* Add an example on reading multiple sweeps into a single object ({pull}`69`) by [@mgrover1](https://github.com/mgrover1)
* ENH: add spatial_ref with pyproj when georeferencing, add/adapt methods/tests ({issue}`38`), ({pull}`87`) by [@kmuehlbauer](https://github.com/kmuehlbauer)
* Docs/docstring updates, PULL_REQUEST_TEMPLATE.md ({pull}`89`) by [@kmuehlbauer](https://github.com/kmuehlbauer)
* Finalize release 0.1.0, add testpypi upload on push to main ({pull}`91`) by [@kmuehlbauer](https://github.com/kmuehlbauer)

## 0.0.13 (2023-02-09)

* FIX: only skip setting cf-attributes if both gain and offset are unused ({pull}`85`) by [@kmuehlbauer](https://github.com/kmuehlbauer)

## 0.0.12 (2023-02-09)

* ENH: add IRIS ``DB_VELC`` decoding and tests ({issue}`78`), ({pull}`83`) by [@kmuehlbauer](https://github.com/kmuehlbauer)
* FIX: furuno backend inconsistencies ({issue}`77`), ({pull}`82`) by [@kmuehlbauer](https://github.com/kmuehlbauer)
* FIX: ODIM_H5 backend inconsistencies ({issue}`80`), ({pull}`81`) by [@kmuehlbauer](https://github.com/kmuehlbauer)

## 0.0.11 (2023-02-06)

* fix ``_Undetect``/``_FillValue`` in odim writer ({pull}`71`) by [@kmuehlbauer](https://github.com/kmuehlbauer)
* port more backend tests from wradlib ({pull}`73`) by [@kmuehlbauer](https://github.com/kmuehlbauer)

## 0.0.10 (2023-02-01)

* add WRN110 scn format to Furuno reader ({pull}`65`) by [@kmuehlbauer](https://github.com/kmuehlbauer)
* Adapt to new build process, pyproject.toml only, use `ruff` for linting ({pull}`67`) by [@kmuehlbauer](https://github.com/kmuehlbauer)

## 0.0.9 (2022-12-11)

* add ODIM_H5 exporter ({pull}`39`) by [@kmuehlbauer](https://github.com/kmuehlbauer)
* fetch radar data from open-radar-data ({pull}`44`) by [@kmuehlbauer](https://github.com/kmuehlbauer)
* align readers with CfRadial2, add CfRadial2 exporter ({pull}`45`), ({pull}`49`), ({pull}`53`), ({pull}`56`), ({pull}`57`) and ({pull}`58`) by [@kmuehlbauer](https://github.com/kmuehlbauer)
* add georeference accessor, update examples ({pull}`60`), ({pull}`61`) by [@mgrover1](https://github.com/mgrover1)
* refactored and partly reimplemented angle reindexing ({issue}`55`), ({pull}`62`) by [@kmuehlbauer](https://github.com/kmuehlbauer)

## 0.0.8 (2022-09-28)

* add GAMIC HDF5 importer ({pull}`29`) by [@kmuehlbauer](https://github.com/kmuehlbauer)
* add Furuno SCN/SCNX importer ({pull}`30`) by [@kmuehlbauer](https://github.com/kmuehlbauer)
* add Rainbow5 importer ({pull}`32`) by [@kmuehlbauer](https://github.com/kmuehlbauer)
* add Iris/Sigmet importer ({pull}`33`) by [@kmuehlbauer](https://github.com/kmuehlbauer)
* add georeferencing (AEQD) ({pull}`28`) by [@mgrover1](https://github.com/mgrover1)

## 0.0.7 (2022-09-21)

* Add zenodo badges to README.md ({pull}`22`) by [@mgrover1](https://github.com/mgrover1)
* Fix version on RTD ({pull}`23`) by [@kmuehlbauer](https://github.com/kmuehlbauer)
* Add minimal documentation for Datamodel ({pull}`24`) by [@kmuehlbauer](https://github.com/kmuehlbauer)

## 0.0.6 (2022-09-19)

* Improve installation and contribution guide, update README.md with more badges, add version and date of release to docs, update install process ({pull}`19`) by [@kmuehlbauer](https://github.com/kmuehlbauer)
* Add minimal documentation for CfRadial1 and ODIM_H5 importers ({pull}`20`) by [@kmuehlbauer](https://github.com/kmuehlbauer)
* Add accessors.py submodule, add accessors showcase  ({pull}`21`) by [@kmuehlbauer](https://github.com/kmuehlbauer)

## 0.0.5 (2022-09-14)

* Data Model, CfRadial1 Backend ({pull}`13`) by [@kmuehlbauer](https://github.com/kmuehlbauer)
* ODIM_H5 Backend ({pull}`14`) by [@kmuehlbauer](https://github.com/kmuehlbauer)

## 0.0.4 (2022-09-01)

Setting up CI workflow and build, [@mgrover1](https://github.com/mgrover1) and [@kmuehlbauer](https://github.com/kmuehlbauer)

## 0.0.1 (2022-09-01)

* First release on PyPI.<|MERGE_RESOLUTION|>--- conflicted
+++ resolved
@@ -2,12 +2,11 @@
 
 ## Development version
 
-<<<<<<< HEAD
-ADD: Added `apply_to_sweeps` function for applying custom operations to all sweeps in a `DataTree` radar volume. This function allows users to apply a specified function to each sweep, with options for passing additional arguments and handling errors gracefully. Implemented by [@syedhamidali](https://github.com/syedhamidali), ({pull}`202`).
-=======
-FIX: Azimuth dimension now labelled correctly for Halo Photonics data ({pull}`206`) by [@rcjackson](https://github.com/rcjackson).
-FIX: do not apply scale/offset in datamet reader, leave it to xarray instead ({pull}`209`) by [@kmuehlbauer](https://github.com/kmuehlbauer).
->>>>>>> a827a18b
+* FIX: Azimuth dimension now labelled correctly for Halo Photonics data ({pull}`206`) by [@rcjackson](https://github.com/rcjackson).
+* FIX: do not apply scale/offset in datamet reader, leave it to xarray instead ({pull}`209`) by [@kmuehlbauer](https://github.com/kmuehlbauer).
+* ADD: Added `apply_to_sweeps` function for applying custom operations to all sweeps in a `DataTree` radar volume.
+This function allows users to apply a specified function to each sweep, with options for passing additional arguments 
+and handling errors gracefully. Implemented by [@syedhamidali](https://github.com/syedhamidali), ({pull}`202`).
 
 ## 0.6.4 (2024-08-30)
 
