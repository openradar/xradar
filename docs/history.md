--- conflicted
+++ resolved
@@ -1,14 +1,12 @@
 # History
 
-<<<<<<< HEAD
-## 0.6.4 (2024-08-31)
-
-ADD: Added `apply_to_sweeps` function for applying custom operations to all sweeps in a `DataTree` radar volume. This function allows users to apply a specified function to each sweep, with options for passing additional arguments and handling errors gracefully. Implemented by [@syedhamidali](https://github.com/syedhamidali), ({pull}`202`).
-=======
 ## development version
 
-FIX: do not apply scale/offset in datamet reader, leave it to xarray instead ({pull}`209`) by [@kmuehlbauer](https://github.com/kmuehlbauer).
->>>>>>> 71ebcc63
+* FIX: do not apply scale/offset in datamet reader, leave it to xarray instead ({pull}`209`) by [@kmuehlbauer](https://github.com/kmuehlbauer).
+
+* ADD: Added `apply_to_sweeps` function for applying custom operations to all sweeps in a `DataTree` radar volume. 
+This function allows users to apply a specified function to each sweep, with options for passing additional arguments
+and handling errors gracefully. Implemented by [@syedhamidali](https://github.com/syedhamidali), ({pull}`202`).
 
 ## 0.6.4 (2024-08-30)
 
