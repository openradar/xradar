--- conflicted
+++ resolved
@@ -3,11 +3,8 @@
 ## Development version (unreleased)
 
 * FIX: Add history to cfradial1 output, and fix minor error in CfRadial1_Export.ipynb notebook({pull}`132`) by [@syedhamidali](https://github.com/syedhamidali)
-<<<<<<< HEAD
+* FIX: fix readthedocs build for python 3.12 ({pull}`140`) by [@kmuehlbauer](https://github.com/kmuehlbauer).
 * FIX: align coordinates in backends ({pull}`139`) by [@kmuehlbauer](https://github.com/kmuehlbauer)
-=======
-* FIX: fix readthedocs build for python 3.12 ({pull}`140`) by [@kmuehlbauer](https://github.com/kmuehlbauer).
->>>>>>> c27d6eb8
 
 ## 0.4.0 (2023-09-27)
 
