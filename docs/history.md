--- conflicted
+++ resolved
@@ -1,12 +1,7 @@
 # History
 
 ## Development Version (unreleased)
-<<<<<<< HEAD
 
-* ADD: Add Alfonso to citation doc ({pull}`169`) by [@mgrover1](https://github.com/mgrover1)
-* ENH: Adding global variables and attributes to iris datatree ({pull}`166`) by [@aladinor](https://github.com/aladinor)
-* ADD: Metek MRR2 backend by [@rcjackson](https://github.com/rcjackson)
-=======
 * ADD: DataMet reader ({pull}`175`) by [@wolfidan](https://github.com/wolfidan).
 * FIX: Fix use of ruff, CI and numpy2 ({pull}`177`) by [@mgrover1](https://github.com/mgrover1) and [@kmuehlbauer](https://github.com/kmuehlbauer).
 * ADD: Add Alfonso to citation doc ({pull}`169`) by [@mgrover1](https://github.com/mgrover1).
@@ -15,7 +10,7 @@
 * FIX: Nexrad level2 time offset of 1 day, skip reading missing elevations, introduce new radial_status of 5
  ({issue}`180`) by [@ghiggi](https://github.com/ghiggi), ({pull}`180`) by [@kmuehlbauer](https://github.com/kmuehlbauer).
 * ADD: Reader for Halo Photonics Doppler lidar data by [@rcjackson](https://github.com/rcjackson)
->>>>>>> 1fca580e
+* ADD: Metek MRR2 backend by [@rcjackson](https://github.com/rcjackson)
 
 ## 0.5.0 (2024-03-28)
 
