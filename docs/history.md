--- conflicted
+++ resolved
@@ -6,6 +6,7 @@
 * ADD: Add Alfonso to citation doc ({pull}`169`) by [@mgrover1](https://github.com/mgrover1).
 * ENH: Adding global variables and attributes to iris datatree ({pull}`166`) by [@aladinor](https://github.com/aladinor).
 * FIX: Set fillvalue before applying scale/offset when exporting to odim ({issue}`122`) by [@pavlikp](https://github.com/pavlikp), ({pull}`173`) by [@kmuehlbauer](https://github.com/kmuehlbauer).
+* ADD: Reader for Halo Photonics Doppler lidar data by [@rcjackson](https://github.com/rcjackson)
 
 ## 0.5.0 (2024-03-28)
 
@@ -13,13 +14,9 @@
 * MNT: restructure odim.py/gamic.py, add test_odim.py/test_gamic.py ({pull}`154`) by [@kmuehlbauer](https://github.com/kmuehlbauer).
 * MNT: use CODECOV token ({pull}`155`) by [@kmuehlbauer](https://github.com/kmuehlbauer).
 * MNT: fix path for notebook coverage ({pull}`157`) by [@kmuehlbauer](https://github.com/kmuehlbauer).
-<<<<<<< HEAD
-* ADD: Reader for Halo Photonics Doppler lidar data by [@rcjackson](https://github.com/rcjackson)
-=======
 * ADD: NEXRAD Level2 structured reader ({pull}`158`) by [@kmuehlbauer](https://github.com/kmuehlbauer) and [@mgrover1](https://github.com/mgrover1).
 * FIX: Add the proper elevation angle to fixed angle ({pull}`162`) by [@mgrover1](https://github.com/mgrover1).
 * ENH: Add a utility for finding sweep number keys ({pull}`167`) by [@mgrover1](https://github.com/mgrover1).
->>>>>>> 2d266bb4
 
 ## 0.4.3 (2024-02-24)
 
