--- conflicted
+++ resolved
@@ -2,10 +2,7 @@
 
 ## Development Version
 
-<<<<<<< HEAD
 * ADD: Added a new accessor `apply` for volume operations ({pull}`203`) by [@syedhamidali](https://github.com/syedhamidali).
-=======
->>>>>>> c998f259
 * ADD: Added `apply_to_sweeps` function for applying custom operations to all sweeps in a `DataTree` radar volume Implemented by [@syedhamidali](https://github.com/syedhamidali), ({pull}`202`).
 
 ## 0.6.5 (2024-09-20)
@@ -20,7 +17,7 @@
 
 ## 0.6.3 (2024-08-13)
 
-FIX: use rstart in meter for ODIM_H5/V2_4 ({issue}`196`) by [@kmuehlbauer](https://github.com/kmuehlbauer), ({pull}`197`) by [@kmuehlbauer](https://github.com/kmuehlbauer).
+* FIX: use rstart in meter for ODIM_H5/V2_4 ({issue}`196`) by [@kmuehlbauer](https://github.com/kmuehlbauer), ({pull}`197`) by [@kmuehlbauer](https://github.com/kmuehlbauer).
 
 ## 0.6.2 (2024-08-12)
 
