--- conflicted
+++ resolved
@@ -2,12 +2,8 @@
 
 ## Development Version
 
-<<<<<<< HEAD
-* FIX: Notebooks are now conforming to ruff's style checks by [@rcjackson](https://github.com/rcjackson), ({pull}`199`) by [@rcjackson](https://github.com/rcjackson).
-
+* ADD: Added `apply_to_sweeps` function for applying custom operations to all sweeps in a `DataTree` radar volume Implemented by [@syedhamidali](https://github.com/syedhamidali), ({pull}`202`).
 * ADD: Metek Micro Rain Radar 2 reader by [@rcjackson](https://github.com/rcjackson), ({pull}`200`) by [@rcjackson](https://github.com/rcjackson).
-=======
-* ADD: Added `apply_to_sweeps` function for applying custom operations to all sweeps in a `DataTree` radar volume Implemented by [@syedhamidali](https://github.com/syedhamidali), ({pull}`202`).
 
 ## 0.6.5 (2024-09-20)
 
@@ -18,7 +14,6 @@
 
 * FIX: Notebooks are now conforming to ruff's style checks by [@rcjackson](https://github.com/rcjackson), ({pull}`199`) by [@rcjackson](https://github.com/rcjackson).
 * FIX: use dict.get() to retrieve attribute key and return "None" if not available, ({pull}`200`) by [@kmuehlbauer](https://github.com/kmuehlbauer)
->>>>>>> cd13dc13
 
 ## 0.6.3 (2024-08-13)
 
