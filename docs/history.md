# History

<<<<<<< HEAD
## Development Version
* FIX: Fix handling of sweep_mode attribiutes ({pull}`143`) by [@mgrover1](https://github.com/mgrover1)
=======
## 0.4.1 (2023-10-26)

* FIX: Add history to cfradial1 output, and fix minor error in CfRadial1_Export.ipynb notebook({pull}`132`) by [@syedhamidali](https://github.com/syedhamidali)
* FIX: fix readthedocs build for python 3.12 ({pull}`140`) by [@kmuehlbauer](https://github.com/kmuehlbauer).
* FIX: align coordinates in backends, pin python >3.9,<=3.12 in environment.yml ({pull}`139`) by [@kmuehlbauer](https://github.com/kmuehlbauer)
* FIX: prevent integer overflow when calculating azimuth in FURUNO scn files ({issue}`137`) by [@giacant](https://github.com/giacant) , ({pull}`138`) by [@kmuehlbauer](https://github.com/kmuehlbauer)

## 0.4.0 (2023-09-27)

* ENH: Add cfradial1 exporter ({issue}`124`) by [@syedhamidali](https://github.com/syedhamidali), ({pull}`126`) by [@syedhamidali](https://github.com/syedhamidali)
* FIX: use datastore._group instead of variable["sweep_number"] ({issue}`121`) by [@aladinor](https://github.com/aladinor) , ({pull}`123`) by [@kmuehlbauer](https://github.com/kmuehlbauer)
* MIN: use "crs_wkt" instead of deprecated "spatial_ref" when adding CRS ({pull}`127`) by [@kmuehlbauer](https://github.com/kmuehlbauer)
* FIX: always read nodata and undetect attributes from ODIM file ({pull}`125`) by [@egouden](https://github.com/egouden)
* MIN: use `cmweather` colormaps in xradar ({pull}`128`) by [@kmuehlbauer](https://github.com/kmuehlbauer).

## 0.3.0 (2023-07-11)

* ENH: Add new examples using radar data on AWS s3 bucket ({pull}`102`) by [@aladinor](https://github.com/aladinor)
* FIX: Correct DB_DBTE8/DB_DBZE8 and DB_DBTE16/DB_DBZE16 decoding for iris-backend ({pull}`110`) by [@kmuehlbauer](https://github.com/kmuehlbauer)
* FIX: Cast boolean string to int in rainbow dictionary ({pull}`113`) by [@egouden](https://github.com/egouden)
* MNT: switch to mamba-org/setup-micromamba, split CI tests ({issue}`115`), ({pull}`116`) by [@kmuehlbauer](https://github.com/kmuehlbauer)
* FIX: time interpolation ({pull}`117`) by [@kmuehlbauer](https://github.com/kmuehlbauer)
* FIX: robust ``angle_res`` retrieval in ``extract_angle_parameters`` ({issue}`112`), ({pull}`118`) by [@kmuehlbauer](https://github.com/kmuehlbauer)
* FIX: robust radar identifier in ``to_odim()`` ({pull}`120`) by [@kmuehlbauer](https://github.com/kmuehlbauer)

## 0.2.0 (2023-03-24)

* ENH: switch to add optional how attributes in ODIM format writer ({pull}`97`) by [@egouden](https://github.com/egouden)
* FIX: add keyword argument for mandatory source attribute in ODIM format writer ({pull}`96`) by [@egouden](https://github.com/egouden)
* FIX: check for dim0 if not given, only swap_dims if needed ({issue}`92`), ({pull}`94`) by [@kmuehlbauer](https://github.com/kmuehlbauer)
* FIX+ENH: need array copy before overwriting and make compression available in to_odim ({pull}`95`) by [@kmuehlbauer](https://github.com/kmuehlbauer)

## 0.1.0 (2023-02-23)

* Add an example on reading multiple sweeps into a single object ({pull}`69`) by [@mgrover1](https://github.com/mgrover1)
* ENH: add spatial_ref with pyproj when georeferencing, add/adapt methods/tests ({issue}`38`), ({pull}`87`) by [@kmuehlbauer](https://github.com/kmuehlbauer)
* Docs/docstring updates, PULL_REQUEST_TEMPLATE.md ({pull}`89`) by [@kmuehlbauer](https://github.com/kmuehlbauer)
* Finalize release 0.1.0, add testpypi upload on push to main ({pull}`91`) by [@kmuehlbauer](https://github.com/kmuehlbauer)
>>>>>>> 815f5042

## 0.0.13 (2023-02-09)

* FIX: only skip setting cf-attributes if both gain and offset are unused ({pull}`85`) by [@kmuehlbauer](https://github.com/kmuehlbauer)

## 0.0.12 (2023-02-09)

* ENH: add IRIS ``DB_VELC`` decoding and tests ({issue}`78`), ({pull}`83`) by [@kmuehlbauer](https://github.com/kmuehlbauer)
* FIX: furuno backend inconsistencies ({issue}`77`), ({pull}`82`) by [@kmuehlbauer](https://github.com/kmuehlbauer)
* FIX: ODIM_H5 backend inconsistencies ({issue}`80`), ({pull}`81`) by [@kmuehlbauer](https://github.com/kmuehlbauer)

## 0.0.11 (2023-02-06)

* fix ``_Undetect``/``_FillValue`` in odim writer ({pull}`71`) by [@kmuehlbauer](https://github.com/kmuehlbauer)
* port more backend tests from wradlib ({pull}`73`) by [@kmuehlbauer](https://github.com/kmuehlbauer)

## 0.0.10 (2023-02-01)

* add WRN110 scn format to Furuno reader ({pull}`65`) by [@kmuehlbauer](https://github.com/kmuehlbauer)
* Adapt to new build process, pyproject.toml only, use `ruff` for linting ({pull}`67`) by [@kmuehlbauer](https://github.com/kmuehlbauer)

## 0.0.9 (2022-12-11)

* add ODIM_H5 exporter ({pull}`39`) by [@kmuehlbauer](https://github.com/kmuehlbauer)
* fetch radar data from open-radar-data ({pull}`44`) by [@kmuehlbauer](https://github.com/kmuehlbauer)
* align readers with CfRadial2, add CfRadial2 exporter ({pull}`45`), ({pull}`49`), ({pull}`53`), ({pull}`56`), ({pull}`57`) and ({pull}`58`) by [@kmuehlbauer](https://github.com/kmuehlbauer)
* add georeference accessor, update examples ({pull}`60`), ({pull}`61`) by [@mgrover1](https://github.com/mgrover1)
* refactored and partly reimplemented angle reindexing ({issue}`55`), ({pull}`62`) by [@kmuehlbauer](https://github.com/kmuehlbauer)

## 0.0.8 (2022-09-28)

* add GAMIC HDF5 importer ({pull}`29`) by [@kmuehlbauer](https://github.com/kmuehlbauer)
* add Furuno SCN/SCNX importer ({pull}`30`) by [@kmuehlbauer](https://github.com/kmuehlbauer)
* add Rainbow5 importer ({pull}`32`) by [@kmuehlbauer](https://github.com/kmuehlbauer)
* add Iris/Sigmet importer ({pull}`33`) by [@kmuehlbauer](https://github.com/kmuehlbauer)
* add georeferencing (AEQD) ({pull}`28`) by [@mgrover1](https://github.com/mgrover1)

## 0.0.7 (2022-09-21)

* Add zenodo badges to README.md ({pull}`22`) by [@mgrover1](https://github.com/mgrover1)
* Fix version on RTD ({pull}`23`) by [@kmuehlbauer](https://github.com/kmuehlbauer)
* Add minimal documentation for Datamodel ({pull}`24`) by [@kmuehlbauer](https://github.com/kmuehlbauer)

## 0.0.6 (2022-09-19)

* Improve installation and contribution guide, update README.md with more badges, add version and date of release to docs, update install process ({pull}`19`) by [@kmuehlbauer](https://github.com/kmuehlbauer)
* Add minimal documentation for CfRadial1 and ODIM_H5 importers ({pull}`20`) by [@kmuehlbauer](https://github.com/kmuehlbauer)
* Add accessors.py submodule, add accessors showcase  ({pull}`21`) by [@kmuehlbauer](https://github.com/kmuehlbauer)

## 0.0.5 (2022-09-14)

* Data Model, CfRadial1 Backend ({pull}`13`) by [@kmuehlbauer](https://github.com/kmuehlbauer)
* ODIM_H5 Backend ({pull}`14`) by [@kmuehlbauer](https://github.com/kmuehlbauer)

## 0.0.4 (2022-09-01)

Setting up CI workflow and build, [@mgrover1](https://github.com/mgrover1) and [@kmuehlbauer](https://github.com/kmuehlbauer)

## 0.0.1 (2022-09-01)

* First release on PyPI.<|MERGE_RESOLUTION|>--- conflicted
+++ resolved
@@ -1,9 +1,8 @@
 # History
 
-<<<<<<< HEAD
 ## Development Version
 * FIX: Fix handling of sweep_mode attribiutes ({pull}`143`) by [@mgrover1](https://github.com/mgrover1)
-=======
+
 ## 0.4.1 (2023-10-26)
 
 * FIX: Add history to cfradial1 output, and fix minor error in CfRadial1_Export.ipynb notebook({pull}`132`) by [@syedhamidali](https://github.com/syedhamidali)
@@ -42,7 +41,6 @@
 * ENH: add spatial_ref with pyproj when georeferencing, add/adapt methods/tests ({issue}`38`), ({pull}`87`) by [@kmuehlbauer](https://github.com/kmuehlbauer)
 * Docs/docstring updates, PULL_REQUEST_TEMPLATE.md ({pull}`89`) by [@kmuehlbauer](https://github.com/kmuehlbauer)
 * Finalize release 0.1.0, add testpypi upload on push to main ({pull}`91`) by [@kmuehlbauer](https://github.com/kmuehlbauer)
->>>>>>> 815f5042
 
 ## 0.0.13 (2023-02-09)
 
