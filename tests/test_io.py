#!/usr/bin/env python
# Copyright (c) 2022, openradar developers.
# Distributed under the MIT License. See LICENSE for more info.

"""Tests for `io` module."""

import numpy as np
import xarray as xr

from xradar.io import open_cfradial1_datatree, open_gamic_datatree, open_odim_datatree
from xradar.model import (
    non_standard_sweep_dataset_vars,
    required_sweep_metadata_vars,
    sweep_dataset_vars,
)


def test_open_cfradial1_datatree(cfradial1_file):
    dtree = open_cfradial1_datatree(cfradial1_file)
    attrs = dtree.attrs

    # root_attrs
    assert (
        attrs["Conventions"]
        == "CF/Radial instrument_parameters radar_parameters radar_calibration geometry_correction"
    )
    assert attrs["version"] == "1.2"
    assert attrs["title"] == "TIMREX"
    assert attrs["instrument_name"] == "SPOLRVP8"
    assert attrs["platform_is_mobile"] == "false"

    # root vars
    rvars = dtree.data_vars
    assert rvars["volume_number"] == 36
    assert rvars["platform_type"] == b"fixed"
    assert rvars["instrument_type"] == b"radar"
    assert rvars["time_coverage_start"] == b"2008-06-04T00:15:03Z"
    assert rvars["time_coverage_end"] == b"2008-06-04T00:22:17Z"
    np.testing.assert_almost_equal(rvars["latitude"].values, np.array(22.526699))
    np.testing.assert_almost_equal(rvars["longitude"].values, np.array(120.4335022))
    np.testing.assert_almost_equal(rvars["altitude"].values, np.array(45.0000018))

    # iterate over subgroups and check some values
    moments = ["DBZ", "VR"]
    elevations = [0.5, 1.1, 1.8, 2.6, 3.6, 4.7, 6.5, 9.1, 12.8]
    azimuths = [483, 483, 482, 483, 481, 482, 482, 484, 483]
    ranges = [996, 996, 996, 996, 996, 996, 996, 996, 996]
    for i, grp in enumerate(dtree.groups[1:]):
        if grp == "/":
            continue
        # print(grp)
        # print(dtree[grp])
        ds = dtree[grp].ds
        assert dict(ds.dims) == {"time": azimuths[i], "range": ranges[i]}
        assert set(ds.data_vars) & (
            sweep_dataset_vars | non_standard_sweep_dataset_vars
        ) == set(moments)
        assert set(ds.data_vars) & (required_sweep_metadata_vars) == set(
            required_sweep_metadata_vars ^ {"azimuth", "elevation"}
        )
        assert set(ds.coords) == {
            "azimuth",
            "elevation",
            "time",
            "latitude",
            "longitude",
            "altitude",
            "range",
        }
        assert np.round(ds.elevation.mean().values.item(), 1) == elevations[i]


def test_open_cfradial1_dataset(cfradial1_file):
    # open first sweep group
    ds = xr.open_dataset(cfradial1_file, group="sweep_0", engine="cfradial1")
    assert dict(ds.dims) == {"time": 483, "range": 996}
    assert set(ds.data_vars) & (
        sweep_dataset_vars | non_standard_sweep_dataset_vars
    ) == {"DBZ", "VR"}

    # open last sweep group
    ds = xr.open_dataset(cfradial1_file, group="sweep_8", engine="cfradial1")
    assert dict(ds.dims) == {"time": 483, "range": 996}
    assert set(ds.data_vars) & (
        sweep_dataset_vars | non_standard_sweep_dataset_vars
    ) == {"DBZ", "VR"}


def test_open_odim_datatree(odim_file):
    dtree = open_odim_datatree(odim_file)

    # root_attrs
    attrs = dtree.attrs
    assert attrs["Conventions"] == "ODIM_H5/V2_2"

    # root vars
    rvars = dtree.data_vars
    assert rvars["volume_number"] == 0
    assert rvars["platform_type"] == "fixed"
    assert rvars["instrument_type"] == "radar"
    assert rvars["time_coverage_start"] == "2018-12-20T06:06:28Z"
    assert rvars["time_coverage_end"] == "2018-12-20T06:10:42Z"
    np.testing.assert_almost_equal(rvars["latitude"].values, np.array(-33.7008018))
    np.testing.assert_almost_equal(rvars["longitude"].values, np.array(151.2089996))
    np.testing.assert_almost_equal(rvars["altitude"].values, np.array(195.0))

    # iterate over subgroups and check some values
    moments = ["PHIDP", "VRADH", "DBZH", "TH", "ZDR", "RHOHV", "WRADH", "KDP"]
    elevations = [
        0.5,
        10.0,
        13.3,
        17.9,
        23.9,
        32.0,
        0.9,
        1.3,
        1.8,
        2.4,
        3.1,
        4.2,
        5.6,
        7.4,
    ]
    azimuths = [360] * 14
    ranges = [
        1200,
        480,
        360,
        280,
        200,
        200,
        1200,
        1200,
        1200,
        1200,
        1180,
        1100,
        1100,
        590,
    ]
    for i, grp in enumerate(dtree.groups[1:]):
        ds = dtree[grp].ds
        assert dict(ds.dims) == {"time": azimuths[i], "range": ranges[i]}
        assert set(ds.data_vars) & (
            sweep_dataset_vars | non_standard_sweep_dataset_vars
        ) == set(moments)
        assert set(ds.data_vars) & (required_sweep_metadata_vars) == set(
            required_sweep_metadata_vars ^ {"azimuth", "elevation"}
        )
        assert set(ds.coords) == {
            "azimuth",
            "elevation",
            "time",
            "latitude",
            "longitude",
            "altitude",
            "range",
        }
        assert np.round(ds.elevation.mean().values.item(), 1) == elevations[i]


def test_open_odim_dataset(odim_file):
    # open first sweep group
    ds = xr.open_dataset(odim_file, group="dataset1", engine="odim")
    assert dict(ds.dims) == {"time": 360, "range": 1200}
    assert set(ds.data_vars) & (
        sweep_dataset_vars | non_standard_sweep_dataset_vars
    ) == {"WRADH", "VRADH", "PHIDP", "DBZH", "RHOHV", "KDP", "TH", "ZDR"}

    # open last sweep group
    ds = xr.open_dataset(odim_file, group="dataset12", engine="odim")
    assert dict(ds.dims) == {"time": 360, "range": 280}
    assert set(ds.data_vars) & (
        sweep_dataset_vars | non_standard_sweep_dataset_vars
    ) == {"VRADH", "KDP", "WRADH", "TH", "RHOHV", "PHIDP", "ZDR", "DBZH"}

    # open last sweep group, auto
    ds = xr.open_dataset(
        odim_file,
        group="dataset12",
        engine="odim",
        backend_kwargs=dict(first_dim="auto"),
    )
    assert dict(ds.dims) == {"azimuth": 360, "range": 280}


<<<<<<< HEAD
def test_open_furuno_scn_dataset(furuno_scn_file):
    # open sweep group
    ds = xr.open_dataset(furuno_scn_file, engine="furuno")
    assert dict(ds.dims) == {"time": 1385, "range": 602}
    assert set(ds.data_vars) & (
        sweep_dataset_vars | non_standard_sweep_dataset_vars
    ) == {"KDP", "VRADH", "ZDR", "DBZH", "WRADH", "RHOHV", "PHIDP"}

    # open sweep group, auto
    ds = xr.open_dataset(
        furuno_scn_file,
        engine="furuno",
        backend_kwargs=dict(first_dim="auto"),
    )
    assert dict(ds.dims) == {"azimuth": 1385, "range": 602}


def test_open_furuno_scnx_dataset(furuno_scnx_file):
    # open sweep group
    ds = xr.open_dataset(furuno_scnx_file, engine="furuno")
    assert dict(ds.dims) == {"time": 720, "range": 936}
    assert set(ds.data_vars) & (
        sweep_dataset_vars | non_standard_sweep_dataset_vars
    ) == {"KDP", "VRADH", "ZDR", "DBZH", "WRADH", "RHOHV", "PHIDP"}

    # open sweep group, auto
    ds = xr.open_dataset(
        furuno_scnx_file,
        engine="furuno",
        backend_kwargs=dict(first_dim="auto"),
    )
    assert dict(ds.dims) == {"azimuth": 720, "range": 936}
=======
def test_open_gamic_datatree(gamic_file):
    dtree = open_gamic_datatree(gamic_file)

    # root_attrs
    attrs = dtree.attrs
    assert attrs["Conventions"] == "None"

    # root vars
    rvars = dtree.data_vars
    assert rvars["volume_number"] == 0
    assert rvars["platform_type"] == "fixed"
    assert rvars["instrument_type"] == "radar"
    assert rvars["time_coverage_start"] == "2018-06-01T05:40:47Z"
    assert rvars["time_coverage_end"] == "2018-06-01T05:44:16Z"
    np.testing.assert_almost_equal(rvars["latitude"].values, np.array(50.9287272))
    np.testing.assert_almost_equal(rvars["longitude"].values, np.array(6.4569489))
    np.testing.assert_almost_equal(rvars["altitude"].values, np.array(310.0))

    # iterate over subgroups and check some values
    moments = [
        "WRADH",
        "WRADV",
        "VRADH",
        "VRADV",
        "PHIDP",
        "DBTH",
        "DBTV",
        "DBZH",
        "DBZV",
        "RHOHV",
        "KDP",
        "ZDR",
    ]
    elevations = [
        28.0,
        18.0,
        14.0,
        11.0,
        8.2,
        6.0,
        4.5,
        3.1,
        1.7,
        0.6,
    ]
    azimuths = [360] * 10
    ranges = [
        360,
        500,
        620,
        800,
        1050,
        1400,
        1000,
        1000,
        1000,
        1000,
    ]
    for i, grp in enumerate(dtree.groups[1:]):
        ds = dtree[grp].ds
        assert dict(ds.dims) == {"time": azimuths[i], "range": ranges[i]}
        assert set(ds.data_vars) & (
            sweep_dataset_vars | non_standard_sweep_dataset_vars
        ) == set(moments)
        assert set(ds.data_vars) & (required_sweep_metadata_vars) == set(
            required_sweep_metadata_vars ^ {"azimuth", "elevation"}
        )
        assert set(ds.coords) == {
            "azimuth",
            "elevation",
            "time",
            "latitude",
            "longitude",
            "altitude",
            "range",
        }
        assert np.round(ds.elevation.mean().values.item(), 1) == elevations[i]


def test_open_gamic_dataset(gamic_file):
    # open first sweep group
    ds = xr.open_dataset(gamic_file, group="scan0", engine="gamic")
    assert dict(ds.dims) == {"time": 360, "range": 360}
    assert set(ds.data_vars) & (
        sweep_dataset_vars | non_standard_sweep_dataset_vars
    ) == {
        "WRADH",
        "WRADV",
        "VRADH",
        "VRADV",
        "PHIDP",
        "DBTH",
        "DBTV",
        "DBZH",
        "DBZV",
        "RHOHV",
        "KDP",
        "ZDR",
    }

    # open last sweep group
    ds = xr.open_dataset(gamic_file, group="scan9", engine="gamic")
    assert dict(ds.dims) == {"time": 360, "range": 1000}
    assert set(ds.data_vars) & (
        sweep_dataset_vars | non_standard_sweep_dataset_vars
    ) == {
        "WRADH",
        "WRADV",
        "VRADH",
        "VRADV",
        "PHIDP",
        "DBTH",
        "DBTV",
        "DBZH",
        "DBZV",
        "RHOHV",
        "KDP",
        "ZDR",
    }

    # open last sweep group, auto
    ds = xr.open_dataset(
        gamic_file,
        group="scan9",
        engine="gamic",
        backend_kwargs=dict(first_dim="auto"),
    )
    assert dict(ds.dims) == {"azimuth": 360, "range": 1000}
>>>>>>> 2c2126dd
<|MERGE_RESOLUTION|>--- conflicted
+++ resolved
@@ -7,7 +7,7 @@
 import numpy as np
 import xarray as xr
 
-from xradar.io import open_cfradial1_datatree, open_gamic_datatree, open_odim_datatree
+from xradar.io import open_cfradial1_datatree, open_gamic_datatree, open_odim_datatree, open_furuno_datatree
 from xradar.model import (
     non_standard_sweep_dataset_vars,
     required_sweep_metadata_vars,
@@ -185,40 +185,6 @@
     assert dict(ds.dims) == {"azimuth": 360, "range": 280}
 
 
-<<<<<<< HEAD
-def test_open_furuno_scn_dataset(furuno_scn_file):
-    # open sweep group
-    ds = xr.open_dataset(furuno_scn_file, engine="furuno")
-    assert dict(ds.dims) == {"time": 1385, "range": 602}
-    assert set(ds.data_vars) & (
-        sweep_dataset_vars | non_standard_sweep_dataset_vars
-    ) == {"KDP", "VRADH", "ZDR", "DBZH", "WRADH", "RHOHV", "PHIDP"}
-
-    # open sweep group, auto
-    ds = xr.open_dataset(
-        furuno_scn_file,
-        engine="furuno",
-        backend_kwargs=dict(first_dim="auto"),
-    )
-    assert dict(ds.dims) == {"azimuth": 1385, "range": 602}
-
-
-def test_open_furuno_scnx_dataset(furuno_scnx_file):
-    # open sweep group
-    ds = xr.open_dataset(furuno_scnx_file, engine="furuno")
-    assert dict(ds.dims) == {"time": 720, "range": 936}
-    assert set(ds.data_vars) & (
-        sweep_dataset_vars | non_standard_sweep_dataset_vars
-    ) == {"KDP", "VRADH", "ZDR", "DBZH", "WRADH", "RHOHV", "PHIDP"}
-
-    # open sweep group, auto
-    ds = xr.open_dataset(
-        furuno_scnx_file,
-        engine="furuno",
-        backend_kwargs=dict(first_dim="auto"),
-    )
-    assert dict(ds.dims) == {"azimuth": 720, "range": 936}
-=======
 def test_open_gamic_datatree(gamic_file):
     dtree = open_gamic_datatree(gamic_file)
 
@@ -347,4 +313,37 @@
         backend_kwargs=dict(first_dim="auto"),
     )
     assert dict(ds.dims) == {"azimuth": 360, "range": 1000}
->>>>>>> 2c2126dd
+
+
+def test_open_furuno_scn_dataset(furuno_scn_file):
+    # open sweep group
+    ds = xr.open_dataset(furuno_scn_file, engine="furuno")
+    assert dict(ds.dims) == {"time": 1385, "range": 602}
+    assert set(ds.data_vars) & (
+        sweep_dataset_vars | non_standard_sweep_dataset_vars
+    ) == {"KDP", "VRADH", "ZDR", "DBZH", "WRADH", "RHOHV", "PHIDP"}
+
+    # open sweep group, auto
+    ds = xr.open_dataset(
+        furuno_scn_file,
+        engine="furuno",
+        backend_kwargs=dict(first_dim="auto"),
+    )
+    assert dict(ds.dims) == {"azimuth": 1385, "range": 602}
+
+
+def test_open_furuno_scnx_dataset(furuno_scnx_file):
+    # open sweep group
+    ds = xr.open_dataset(furuno_scnx_file, engine="furuno")
+    assert dict(ds.dims) == {"time": 720, "range": 936}
+    assert set(ds.data_vars) & (
+        sweep_dataset_vars | non_standard_sweep_dataset_vars
+    ) == {"KDP", "VRADH", "ZDR", "DBZH", "WRADH", "RHOHV", "PHIDP"}
+
+    # open sweep group, auto
+    ds = xr.open_dataset(
+        furuno_scnx_file,
+        engine="furuno",
+        backend_kwargs=dict(first_dim="auto"),
+    )
+    assert dict(ds.dims) == {"azimuth": 720, "range": 936}