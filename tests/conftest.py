--- conflicted
+++ resolved
@@ -31,7 +31,6 @@
 
 
 @pytest.fixture(scope="session")
-<<<<<<< HEAD
 def furuno_scn_file(tmp_path_factory):
     base_url = "https://raw.githubusercontent.com/wradlib/wradlib-data/main/furuno/"
     filename = "0080_20210730_160000_01_02.scn.gz"
@@ -49,13 +48,16 @@
     url = urljoin(base_url, filename)
     fn = tmp_path_factory.mktemp("furuno_data")
     fname = os.path.join(fn, "furuno_data.scnx.gz")
-=======
+    urlretrieve(url, filename=fname)
+    return fname
+
+
+@pytest.fixture(scope="session")
 def gamic_file(tmp_path_factory):
     base_url = "https://raw.githubusercontent.com/wradlib/wradlib-data/main/hdf5/"
     filename = "DWD-Vol-2_99999_20180601054047_00.h5"
     url = urljoin(base_url, filename)
     fn = tmp_path_factory.mktemp("gamic_data")
     fname = os.path.join(fn, "gamic_data.h5")
->>>>>>> 2c2126dd
     urlretrieve(url, filename=fname)
     return fname